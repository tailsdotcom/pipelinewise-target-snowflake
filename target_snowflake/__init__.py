--- conflicted
+++ resolved
@@ -504,16 +504,9 @@
                 outfile, records_to_load, record_to_csv_line_transformer
             )
     else:
-<<<<<<< HEAD
-        with gzip.open(csv_file, 'wb') as outfile:
-            write_record_to_file(
-                outfile, records_to_load, record_to_csv_line_transformer
-            )
-=======
         with open(csv_fd, 'wb') as outfile:
             with gzip.GzipFile(filename=csv_file, mode='wb',fileobj=outfile) as gzipfile:
                 write_record_to_file(gzipfile, records_to_load, record_to_csv_line_transformer)
->>>>>>> c2883527
 
     size_bytes = os.path.getsize(csv_file)
     s3_key = db_sync.put_to_stage(
